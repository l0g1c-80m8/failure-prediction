name: Validate Dev Container

on:
  workflow_dispatch:
    inputs:
      branch:
        description: 'Branch to run the workflow on'
        required: true
        default: 'develop'
  pull_request:
    types: [opened, synchronize, reopened]
    branches: [develop]

jobs:
<<<<<<< HEAD
  validate-dev-container:  # Changed job name to match the expected check
=======
  validate-dev-container:
>>>>>>> c5b70ae9
    runs-on: ubuntu-latest

    steps:
    - name: Set initial status
      uses: Sibz/github-status-action@v1
      with:
        authToken: ${{secrets.GITHUB_TOKEN}}
        context: 'Validate Dev Container'
        description: 'Validation in progress'
        state: 'pending'
        sha: ${{ github.event.pull_request.head.sha || github.sha }}

    - uses: actions/checkout@v3
      with:
        ref: ${{ github.event.inputs.branch || github.head_ref }}

    - name: Set up Docker Buildx
      uses: docker/setup-buildx-action@v2

    - name: Build Dev Container
      uses: docker/build-push-action@v4
      with:
        context: .
        file: ./Dockerfile
        push: false
        load: true
        tags: mujoco-dev-container:latest
        build-args: |
          BUILD_PLATFORM=linux/amd64
          USERNAME=vscode
          USER_UID=1000
          USER_GID=1000

    - name: Test Container
      run: |
        docker run --rm mujoco-dev-container:latest python3 -c "import mujoco; print('MuJoCo import successful')"

    - name: Install Dev Container CLI (optional)
      run: npm install -g @devcontainers/cli

    - name: Validate Dev Container configuration
      run: devcontainer build --workspace-folder .

    - name: Set success status
      if: success()
      uses: Sibz/github-status-action@v1
      with:
        authToken: ${{secrets.GITHUB_TOKEN}}
        context: 'Validate Dev Container'
        description: 'Validation successful'
        state: 'success'
        sha: ${{ github.event.pull_request.head.sha || github.sha }}

    - name: Set failure status
      if: failure()
      uses: Sibz/github-status-action@v1
      with:
        authToken: ${{secrets.GITHUB_TOKEN}}
        context: 'Validate Dev Container'
        description: 'Validation failed'
        state: 'failure'
        sha: ${{ github.event.pull_request.head.sha || github.sha }}<|MERGE_RESOLUTION|>--- conflicted
+++ resolved
@@ -12,12 +12,8 @@
     branches: [develop]
 
 jobs:
-<<<<<<< HEAD
-  validate-dev-container:  # Changed job name to match the expected check
-=======
   validate-dev-container:
->>>>>>> c5b70ae9
-    runs-on: ubuntu-latest
+  runs-on: ubuntu-latest
 
     steps:
     - name: Set initial status
