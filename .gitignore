# Byte-compiled / optimized / DLL files
__pycache__/
*.py[cod]
*$py.class

# C extensions
*.so

# Distribution / packaging
.Python
build/
develop-eggs/
dist/
downloads/
datasets/
ignore_scripts/
openvla_runs/
eggs/
.eggs/
lib/
lib64/
parts/
sdist/
var/
wheels/
share/python-wheels/
*.egg-info/
.installed.cfg
*.egg
MANIFEST

# PyInstaller
#  Usually these files are written by a python script from a template
#  before PyInstaller builds the exe, so as to inject date/other infos into it.
*.manifest
*.spec

# Installer logs
pip-log.txt
pip-delete-this-directory.txt

# Unit test / coverage reports
htmlcov/
.tox/
.nox/
.coverage
.coverage.*
.cache
nosetests.xml
coverage.xml
*.cover
*.py,cover
.hypothesis/
.pytest_cache/
cover/

# Translations
*.mo
*.pot

# Django stuff:
*.log
local_settings.py
db.sqlite3
db.sqlite3-journal

# Flask stuff:
instance/
.webassets-cache

# Scrapy stuff:
.scrapy

# Sphinx documentation
docs/_build/

# PyBuilder
.pybuilder/
target/

# Jupyter Notebook
.ipynb_checkpoints

# IPython
profile_default/
ipython_config.py

# pyenv
#   For a library or package, you might want to ignore these files since the code is
#   intended to run in multiple environments; otherwise, check them in:
# .python-version

# pipenv
#   According to pypa/pipenv#598, it is recommended to include Pipfile.lock in version control.
#   However, in case of collaboration, if having platform-specific dependencies or dependencies
#   having no cross-platform support, pipenv may install dependencies that don't work, or not
#   install all needed dependencies.
#Pipfile.lock

# poetry
#   Similar to Pipfile.lock, it is generally recommended to include poetry.lock in version control.
#   This is especially recommended for binary packages to ensure reproducibility, and is more
#   commonly ignored for libraries.
#   https://python-poetry.org/docs/basic-usage/#commit-your-poetrylock-file-to-version-control
#poetry.lock

# pdm
#   Similar to Pipfile.lock, it is generally recommended to include pdm.lock in version control.
#pdm.lock
#   pdm stores project-wide configurations in .pdm.toml, but it is recommended to not include it
#   in version control.
#   https://pdm.fming.dev/latest/usage/project/#working-with-version-control
.pdm.toml
.pdm-python
.pdm-build/

# PEP 582; used by e.g. github.com/David-OConnor/pyflow and github.com/pdm-project/pdm
__pypackages__/

# Celery stuff
celerybeat-schedule
celerybeat.pid

# SageMath parsed files
*.sage.py

# Environments
.env
.venv
env/
venv/
ENV/
env.bak/
venv.bak/

# Spyder project settings
.spyderproject
.spyproject

# Rope project settings
.ropeproject

# mkdocs documentation
/site

# mypy
.mypy_cache/
.dmypy.json
dmypy.json

# Pyre type checker
.pyre/

# pytype static type analyzer
.pytype/

# Cython debug symbols
cython_debug/

# PyCharm
#  JetBrains specific template is maintained in a separate JetBrains.gitignore that can
#  be found at https://github.com/github/gitignore/blob/main/Global/JetBrains.gitignore
#  and can be added to the global gitignore or merged into this file.  For a more nuclear
#  option (not recommended) you can uncomment the following to ignore the entire idea folder.
.idea/

# ignore MuJoCo log file
MUJOCO_LOG.TXT

<<<<<<< HEAD
*.mp4
=======
# ignore vscode files
.vscode/settings.json
>>>>>>> a324bbb5
<|MERGE_RESOLUTION|>--- conflicted
+++ resolved
@@ -167,9 +167,8 @@
 # ignore MuJoCo log file
 MUJOCO_LOG.TXT
 
-<<<<<<< HEAD
 *.mp4
-=======
+
+
 # ignore vscode files
-.vscode/settings.json
->>>>>>> a324bbb5
+.vscode/settings.json